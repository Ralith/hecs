use hecs::*;
use rand::{thread_rng, Rng};
use std::io;

/*
 Simple simulation
 Spawn multiple entities. They have health, damage, position and other components.
 On every tick every entity/unit:
     1. Moves in random direction.
     2. Finds closest entity to itself.
     3. Fires at it and applies damage.
     4. Gets damaged by other entities firing at them.
     5. If health <= 0, the unit dies.
State of the simulation is displayed in the sconsole through println! functions.
*/

#[derive(Debug)]
struct Position {
    x: i32,
    y: i32,
}

#[derive(Debug)]
struct Health {
    hp: i32,
}

#[derive(Debug)]
struct Speed {
    speed: i32,
}

#[derive(Debug)]
struct Damage {
    dmg: i32,
}

#[derive(Debug)]
struct KillCount {
    count: i32,
}

fn manhattan_dist(x0: i32, x1: i32, y0: i32, y1: i32) -> i32 {
    let dx = (x0 - x1).abs();
    let dy = (y0 - y1).abs();
    return dx + dy;
}

// Spawns entities one by one. It's preferable to use spawn_batch instead, which has better performance for spawning multiple entities.
fn _spawn_enitites(world: &mut World, n: usize) {
    let mut rng = thread_rng();

    for _ in 0..n {
        let pos = Position {
            x: rng.gen_range(-10, 10),
            y: rng.gen_range(-10, 10),
        };
        let s = Speed {
            speed: rng.gen_range(1, 5),
        };
        let hp = Health {
            hp: rng.gen_range(30, 50),
        };
        let dmg = Damage {
            dmg: rng.gen_range(1, 10),
        };
        let kc = KillCount { count: 0 };

        world.spawn((pos, s, hp, dmg, kc));
    }
}

fn batch_spawn_entities(world: &mut World, n: usize) {
    let mut rng = thread_rng();

    let to_spawn = (0..n).map(|_| {
        let pos = Position {
            x: rng.gen_range(-10, 10),
            y: rng.gen_range(-10, 10),
        };
        let s = Speed {
            speed: rng.gen_range(1, 5),
        };
        let hp = Health {
            hp: rng.gen_range(30, 50),
        };
        let dmg = Damage {
            dmg: rng.gen_range(1, 10),
        };
        let kc = KillCount { count: 0 };

        (pos, s, hp, dmg, kc)
    });

    world.spawn_batch(to_spawn);
}

fn system_integrate_motion(world: &mut World) {
    let mut rng = thread_rng();

    for (id, (pos, s)) in &mut world.query::<(&mut Position, &Speed)>() {
        let change = (
            rng.gen_range(-s.speed, s.speed),
            rng.gen_range(-s.speed, s.speed),
        );
        pos.x += change.0;
        pos.y += change.1;
        println!("Unit {:?} moved to {:?}", id, pos);
    }
}

// In this system entities find the closest entity and fire at them
fn system_fire_at_closest(world: &mut World) {
    for (id0, (pos0, dmg0, kc0)) in
        &mut world.query::<With<Health, (&Position, &Damage, &mut KillCount)>>()
    {
        let mut min_dist: Option<i32> = None;
        let mut closest_id: Option<Entity> = None;

        //Find closest:
        //Comment about implementation: Nested queries are O(n^2) and you usually want to avoid that by using some sort of spatial index like a quadtree or more general BVH, which we don't bother with here since it's out of scope for the example.
        'child_loop: for (id1, pos1) in &mut world.query::<With<Health, &Position>>() {
            if id0 == id1 {
                continue 'child_loop;
            }

            let dist = manhattan_dist(pos0.x, pos1.x, pos0.y, pos1.y);

            match min_dist {
                None => {
                    min_dist = Some(dist);
                }
                Some(mut _dist0) => {
                    _dist0 = _dist0.min(dist);
                }
            }

            if Some(dist) == min_dist {
                closest_id = Some(id1);
            }
        }

        if !closest_id.is_some() {
            println!("{:?} is the last survivor!", id0);
            return;
        }

        // Deal damage:
        /*
                // Get target unit hp like this:
                let mut hp1 = world.query_one::<&mut Health>(closest_id.unwrap()).unwrap();
                let hp1 = hp1.get().unwrap();
        */
<<<<<<< HEAD

        //Or like this:
=======
        // Or like this:
>>>>>>> 2e2468c3
        let mut hp1 = world.get_mut::<Health>(closest_id.unwrap()).unwrap();

        // Is target unit still alive?
        if hp1.hp > 0 {
            // apply damage
            hp1.hp = hp1.hp - dmg0.dmg;
            println!(
                "Unit {:?} was damaged by {:?} for {:?} HP",
                closest_id.unwrap(),
                id0,
                dmg0.dmg
            );
            if hp1.hp <= 0 {
                // if this killed it, increase own killcount
                kc0.count += 1;
                println!(
                    "Unit {:?} was killed by unit {:?}!",
                    closest_id.unwrap(),
                    id0
                );
            }
        }
    }
}

fn system_remove_dead(world: &mut World) {
    // Here we query entities with 0 or less hp and despawn them
    let mut to_remove: Vec<Entity> = Vec::new();
    for (id, hp) in &mut world.query::<&Health>() {
        if hp.hp <= 0 {
            to_remove.push(id);
        }
    }

    for i in 0..to_remove.len() {
        world.despawn(to_remove[i]).unwrap();
    }
}

fn print_world_state(world: &mut World) {
    println!("\nEntity stats:");
    for (id, (hp, pos, dmg, kc)) in &mut world.query::<(&Health, &Position, &Damage, &KillCount)>()
    {
        println!("ID: {:?}, {:?}, {:?}, {:?}, {:?}", id, hp, dmg, pos, kc);
    }
}

fn main() {
    let mut world = World::new();

    // _spawn_enitites(&mut world, 5);
    batch_spawn_entities(&mut world, 5);

    'running: loop {
        println!("\n'Enter' to continue simulation, '?' for enity list, 'q' to quit");

        let mut input = String::new();

        io::stdin().read_line(&mut input).unwrap();

        match input.trim() {
            "" => {
                // Run all simulation systems:
                system_integrate_motion(&mut world);
                system_fire_at_closest(&mut world);
                system_remove_dead(&mut world);
            }
            "q" => break 'running,
            "?" => {
                print_world_state(&mut world);
            }
            _ => {}
        }
    }
}<|MERGE_RESOLUTION|>--- conflicted
+++ resolved
@@ -151,12 +151,8 @@
                 let mut hp1 = world.query_one::<&mut Health>(closest_id.unwrap()).unwrap();
                 let hp1 = hp1.get().unwrap();
         */
-<<<<<<< HEAD
-
-        //Or like this:
-=======
+
         // Or like this:
->>>>>>> 2e2468c3
         let mut hp1 = world.get_mut::<Health>(closest_id.unwrap()).unwrap();
 
         // Is target unit still alive?
